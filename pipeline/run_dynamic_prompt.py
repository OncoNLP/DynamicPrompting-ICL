import os
import gc
import re
import json
import torch
import pickle
import string
import argparse
import numpy as np
import pandas as pd
from tqdm import tqdm
from scipy.special import softmax
from collections import OrderedDict
from vllm import LLM, SamplingParams
from sklearn.neighbors import NearestNeighbors
from sklearn.model_selection import StratifiedKFold
from transformers import AutoTokenizer, AutoModel, AutoModelForCausalLM, AutoConfig
from sklearn.metrics import accuracy_score, roc_auc_score, precision_score, recall_score, f1_score


import warnings
warnings.filterwarnings("ignore")

os.environ['VLLM_WORKER_MULTIPROC_METHOD']='spawn'

# ---------------------------------------------------------------------------
# TEXT EMBEDDING
# ---------------------------------------------------------------------------
class TextEmbedder:
    """
    A class for embedding large text documents using a specified embedding model.

    Attributes:
        embedding_model: The embedding model used for generating text embeddings.
    """
    def __init__(self, embedding_model):
        self.embedding_model = embedding_model

    def chunk_text(self, text, max_tokens):
        """
        Splits the input text into smaller chunks, ensuring each chunk 
        does not exceed the specified token limit.

        Args:
            text (str): The input text to be chunked.
            max_tokens (int): The maximum number of tokens per chunk.

        Returns:
            list: A list of text chunks.
        """
        chunks = []
        words = text.split()
        for i in range(0, len(words), max_tokens):
            chunk = ' '.join(words[i:i+max_tokens])
            chunks.append(chunk)
        return chunks

    def average_embeddings(self, embeddings):
        """
        Computes the average of a list of embeddings.

        Args:
            embeddings (list): A list of numerical embeddings.

        Returns:
            The averaged embedding vector, or None if the list is empty.
        """
        if embeddings:
            return sum(embeddings) / len(embeddings)
        else:
            return None

    def generate_embeddings(self, sample, max_tokens=8000):
        """
        Generates an embedding for a large text sample by:
        1. Splitting it into smaller chunks.
        2. Generating embeddings for each chunk.
        3. Averaging the embeddings to obtain a final representation.

        Args:
            sample (str): The input text to be embedded.
            max_tokens (int, optional): The max token size for each chunk. Defaults to 8000.

        Returns:
            The averaged embedding vector representing the entire text.
        """
        chunks = self.chunk_text(sample, max_tokens)
        chunk_embeddings = []
        for chunk in chunks:
            chunk_embedding = self.embedding_model.encode(chunk)
            chunk_embeddings.append(chunk_embedding)
        return self.average_embeddings(chunk_embeddings)

    def create_vector_db(self, examples):
        """
        Creates a vector database by generating embeddings for a list of text examples.

        Args:
            examples (list): A list of text samples to be embedded.

        Returns:
            list: A list of embedding vectors representing the text examples.
        """
        db = [self.generate_embeddings(example) for example in examples]
        return db

# ---------------------------------------------------------------------------
# MODEL EVALUATION
# ---------------------------------------------------------------------------
class ModelEvaluator:
    """
    A class for evaluating a model using a nearest-neighbor approach for text-based classification.

    Attributes:
        knn (NearestNeighbors): A k-Nearest Neighbors model for similarity-based retrieval.
        examples (list): A list of example texts used for evaluation.
        test_samples (list): A list of test samples to be evaluated.
        llm (object): The language model used for text processing and inference.
        sampling_params (dict): Parameters for controlling the sampling behavior of the LLM.
        results (list): Stores evaluation results.
        auc_data (list): Stores Area Under Curve (AUC) data for performance analysis.
        pos_token_id (int): Token ID representing the positive class.
        neg_token_id (int): Token ID representing the negative class.
        labels (list): Ground-truth labels for the test samples.
        zeroshot (bool): Indicates whether zero-shot classification is used.
        summary (bool): Indicates whether summary-based evaluation is performed.
        embedder (object): The embedding model used for vector representation.
        cancer_type (str): The specific cancer type being analyzed.
    """
    def __init__(self, vector_db, examples, test_samples, llm, sampling_params, labels, zeroshot, summary, embedder, cancer_type):
        self.knn = NearestNeighbors(n_neighbors=5, metric='cosine')
        self.knn.fit(vector_db)
        self.examples = examples
        self.test_samples = test_samples
        self.llm = llm
        self.sampling_params = sampling_params
        self.results = []
        self.auc_data = []
        self.pos_token_id = 27592
        self.neg_token_id = 85165
        self.labels = labels
        self.zeroshot = zeroshot
        self.summary = summary
        self.embedder = embedder
        self.cancer_type = cancer_type

    def create_prompt_shots(self, sample):
        """
        Generates a prompt for an oncologist to predict a cancer patient's survival outlook.

        Args:
            sample (int): The index of the example to use for prompt generation.

        Returns:
            str: A formatted text prompt for model evaluation.
        """
        cutoff = '14-month' if self.cancer_type == 'glioma' else '5-year'
        cancer = 'glioma' if self.cancer_type == 'glioma' else 'breast cancer'

        if self.summary:
            ans = 'POSITIVE' if self.labels[sample] == 1 else 'NEGATIVE'
            text_prompt = f'''<|start_header_id|>user<|end_header_id|>You are an oncologist specializing in {cancer} at a major cancer hospital. Your task is to predict the {cutoff}s survival outlook for a {cancer} patient
                based on the following clinical summary, which represents the patient's status at 0.5 years (6 months) post-diagnosis.\n\n''' 
            text_prompt += '''Here is a clinical summary example: \n'''
            text_prompt += str(self.examples[sample])
            text_prompt += f"\nFor this example, the correct answer is {ans}.\n"
        else:
            ans = 'POSITIVE' if self.labels[sample] == 1 else 'NEGATIVE'
            text_prompt = f'''<|start_header_id|>user<|end_header_id|>You are an oncologist specializing in {cancer} at a major cancer hospital. Your task is to predict the {cutoff}s survival outlook for a {cancer} patient
                based on the following clinical notes, which represents the patient's status at 0.5 years (6 months) post-diagnosis.\n\n''' 
            text_prompt += '''Here is the clinical notes example: \n'''
            text_prompt += str(self.examples[sample])
            text_prompt += f"\nFor this example, the correct answer is {ans}.\n"

        return text_prompt

    def create_prompt(self, sample, context=True):
        """
        Generates a structured prompt for an oncologist to classify a cancer patient's survival outlook.

        Args:
            sample (int): The index of the test sample to be used in the prompt.
            context (bool): Determines whether contextual information (previous examples) is included.

        Returns:
            str: A formatted text prompt for model evaluation.
        """
        cutoff = '14 month' if self.cancer_type == 'glioma' else '5 year'
        cancer = 'glioma' if self.cancer_type == 'glioma' else 'breast cancer'
<<<<<<< HEAD
=======
        if self.zeroshot:
            if self.summary:
                text_prompt = f'''
                You are an oncologist at a major cancer hospital, tasked with predicting
                outcomes for patients.
                I am going to provide you with a clinical note summary for a {cancer} patient at 6 months. Here is the summary:
                '''
                text_prompt += str(self.test_samples[sample])
                text_prompt += f'''\nBased on your understanding of the clinical note summary for a {cancer} patient at 6 months, classify the {cutoff}
                    survival outlook for this patient. Please respond with either POSITIVE or NEGATIVE answer only.'''
            else:
                text_prompt = f'''
                You are an oncologist at a major cancer hospital, tasked with predicting
                outcomes for patients.
                I am going to provide you with clinical notes for a {cancer} patient at 6 months. Here is the summary:
                '''
                text_prompt += str(self.test_samples[sample])
                text_prompt += f'''\nBased on your understanding of the clinical notes for a {cancer} patient at 6 months, classify the {cutoff}
                    survival outlook for this patient. Please respond with either POSITIVE or NEGATIVE answer only.'''
            text_prompt += "<|eot_id|><|start_header_id|>assistant<|end_header_id|>The correct answer is "
>>>>>>> 6f547b41
        if self.summary:
            if self.zeroshot:
                text_prompt = f'''<|start_header_id|>user<|end_header_id|>You are an oncologist at a major cancer hospital, tasked with predicting outcomes for patients.
                    I am going to provide you with a clinical note summary for a {cancer} patient at 0.5 years. Here is the summary: '''
                text_prompt += str(self.test_samples[sample])
                text_prompt += f'''\nBased on your understanding of the clinical summary for a {cancer} patient at 0.5 years, classify the {cutoff} survival outlook for this patient.
                    Please respond with either POSITIVE or NEGATIVE'''
                text_prompt += "<|eot_id|><|start_header_id|>assistant<|end_header_id|>The correct answer is "
            else:
                text_prompt = f'''<|start_header_id|>user<|end_header_id|>You are an oncologist specializing in {cancer} at a major cancer hospital. Your task is to predict the {cutoff} survival outlook for a {cancer} patient
                    based on a clinical summary, which represents the patient's status at 0.5 years (6 months) post-diagnosis. I am going to provide you previous patient examples to help guide the decision making.\n'''
                text_prompt += "Here is the summary:\n"
                text_prompt += str(self.test_samples[sample])
<<<<<<< HEAD
                text_prompt += f'''\nPlease analyze this clinical summary carefully, considering factors such as tumor progression, treatment response, symptoms, and any relevant biomarkers. Based on this analysis as well as the knowledge from the previous examples, classify the patient's {cutoff} survival outlook. Respond with either 'POSITIVE' (if the patient is likely to survive beyond {cutoff}s) or 'NEGATIVE' (if the patient is unlikely to survive beyond {cutoff}s).'''
                text_prompt += "<|eot_id|><|start_header_id|>assistant<|end_header_id|>ANSWER: "
=======
            text_prompt += f'''\nPlease analyze this clinical summary carefully, considering factors such as tumor progression, treatment response,
                symptoms, and any relevant biomarkers. Based on this analysis {'' if context else 'as well as the knowledge from the previous examples'}, classify the
                patient's {cutoff} survival outlook. Respond with either 'POSITIVE' (if the patient is likely to survive beyond {cutoff}s) or 'NEGATIVE' (if
                the patient is unlikely to survive beyond {cutoff}s).'''
            text_prompt += "<|eot_id|><|start_header_id|>assistant<|end_header_id|>The correct answer is "
            if context:
                text_prompt += resp + ".<|eot_id|>\n"
            return text_prompt
>>>>>>> 6f547b41
        else:
            if self.zeroshot:
                text_prompt = f'''<|start_header_id|>user<|end_header_id|>You are an oncologist at a major cancer hospital, tasked with predicting outcomes for patients.
                    I am going to provide you with a clinical notes for a {cancer} patient at 0.5 years. Here is the summary: '''
                text_prompt += str(self.test_samples[sample])
                text_prompt += f'''\nBased on your understanding of the clinical notes for a {cancer} patient at 0.5 years, classify the {cutoff} survival outlook for this patient.
                    Please respond with either POSITIVE or NEGATIVE'''
                text_prompt += "<|eot_id|><|start_header_id|>assistant<|end_header_id|>The correct answer is "
            else:
                text_prompt = f'''<|start_header_id|>user<|end_header_id|>You are an oncologist specializing in {cancer} at a major cancer hospital. Your task is to predict the {cutoff} survival outlook for a {cancer} patient
                    based on the clinical notes, which represents the patient's status at 0.5 years (6 months) post-diagnosis. I am going to provide you previous patient examples to help guide the decision making.\n'''
                text_prompt += "Here are the clinical notes:\n"
                text_prompt += str(self.test_samples[sample])
<<<<<<< HEAD
                text_prompt += f'''\nPlease analyze the clinical notes carefully, considering factors such as tumor progression, treatment response, symptoms, and any relevant biomarkers. Based on this analysis as well as the knowledge from the previous examples, classify the patient's {cutoff} survival outlook. Respond with either 'POSITIVE' (if the patient is likely to survive beyond {cutoff}s) or 'NEGATIVE' (if the patient is unlikely to survive beyond {cutoff}s).'''
                text_prompt += "<|eot_id|><|start_header_id|>assistant<|end_header_id|>ANSWER: "

        return text_prompt
=======
            text_prompt += f'''\nPlease analyze these clinical notes carefully, considering factors such as tumor progression, treatment response,
                symptoms, and any relevant biomarkers. Based on this analysis {'' if context else 'as well as the knowledge from the previous examples'}, classify the
                patient's {cutoff} survival outlook. Respond with either 'POSITIVE' (if the patient is likely to survive beyond {cutoff}s) or 'NEGATIVE' (if
                the patient is unlikely to survive beyond {cutoff}s).'''
            text_prompt += "<|eot_id|><|start_header_id|>assistant<|end_header_id|>The correct answer is "
            if context:
                text_prompt += resp + ".<|eot_id|>\n"
            print(text_prompt)

            return text_prompt
>>>>>>> 6f547b41

    def generate_output(self):
        """
        Runs the LLM to generate predictions and extracts the binary output.

        - If dynamic prompting (few-shot learning) is enabled, retrieves the most similar examples
        from the vector database and includes them as context in the prompt.
        - If zero-shot learning is enabled, constructs a prompt without additional examples.
        - Executes the LLM model, captures results, and calculates log probabilities for AUC evaluation.

        Returns:
            list: A list of model-generated results.
        """
        for i, note in enumerate(self.test_samples):
            if not self.zeroshot:
                embedding = self.embedder.generate_embeddings(note)
                top = self.knn.kneighbors(embedding.reshape(1, -1))
                sample1 = top[1][0][1]
                sample0 = top[1][0][0]

                text_prompt = self.create_prompt_shots(sample0)
                text_prompt += self.create_prompt_shots(sample1)
                if self.summary:
                    sample4 = top[1][0][4]
                    sample3 = top[1][0][3]
                    sample2 = top[1][0][2]
                    text_prompt += self.create_prompt_shots(sample2)
                    text_prompt += self.create_prompt_shots(sample3)
                    text_prompt += self.create_prompt_shots(sample4)

                text_prompt += self.create_prompt(i, context=False)
            else:
                text_prompt = self.create_prompt(i, context=False)

            torch.cuda.empty_cache()
            output = self.llm.generate(text_prompt, self.sampling_params)
            res = output[0].outputs[0].text
            self.results.append(res)

            correct_answer_token = output[0].outputs[0].token_ids[0]
            wrong_answer_tokens_func = lambda correct_answer_tokens: 27592 if correct_answer_tokens == 85165 else 85165
            wrong_answer_token = wrong_answer_tokens_func(correct_answer_token)

            all_logprobs = output[0].outputs[0].logprobs
            for logprob_dict in all_logprobs:
                if wrong_answer_token in logprob_dict:
                    wrong_answer_logit = logprob_dict[wrong_answer_token].logprob
                if correct_answer_token in logprob_dict:
                    correct_answer_logit = logprob_dict[correct_answer_token].logprob

            new_entry = {'correct_logit': correct_answer_logit, 'wrong_logit': wrong_answer_logit}
            self.auc_data.append(new_entry)
        return self.results

    def compute_metrics(self, y_test):
        """
        Computes and retrieves classification metrics for the generated model responses.

        Args:
            y_test (list or array): The true labels for the test samples.

        Returns:
            tuple: A tuple containing the classification metrics (accuracy, precision, recall, F1-score, AUC).
        """
        preds = []
        df_test = pd.DataFrame()
        df_test['label'] = y_test
        for num, i in enumerate(self.results):
            if 'POS' in i:
                preds.append(1)
            elif 'NEG' in i:
                preds.append(0)
            else:
                preds.append(2)
                print(num)

        df_test['prediction'] = preds
        df_new = df_test[df_test['prediction'] != 2]
        df_new.reset_index(inplace=True)

        accuracy = accuracy_score(df_new['label'], df_new['prediction'])
        prec = precision_score(df_new['label'], df_new['prediction'])
        rec = recall_score(df_new['label'], df_new['prediction'])
        f1 = f1_score(df_new['label'], df_new['prediction'])

        lbls = df_test['label']
        preds_ = df_test['prediction']
        for data, label, pred in zip(self.auc_data, lbls, preds_):
            data["label"] = label
            data['pred'] = pred

        true_labels = []
        predicted_probs = []
        for data in self.auc_data:
            if data['pred'] == 0:
                data['logit_0'] = data['correct_logit']
                data['logit_1'] = data['wrong_logit']
            else:
                data['logit_0'] = data['wrong_logit']
                data['logit_1'] = data['correct_logit']

            logit_0 = data['logit_0']
            logit_1 = data['logit_1']
            truth = data['label']

            logits = np.array([logit_0, logit_1])
            probs_ = softmax_func(logits)

            if truth is not None:
                true_labels.append(truth)
                predicted_probs.append(probs_[1])

        auc = roc_auc_score(true_labels, predicted_probs)

        return accuracy, prec, rec, f1, auc


def softmax_func(logits):
    return softmax(logits)

# ---------------------------------------------------------------------------
# DATA PREPARATION AND PREPROCESSING
# ---------------------------------------------------------------------------
def ingest_data(example_file, test_file, summary):
    """
    Reads CSV files containing clinical notes and labels, processes them, and outputs lists for training and testing data.

    Args:
        example_file (str): Path to the CSV file containing the training data (clinical notes and labels).
        test_file (str): Path to the CSV file containing the test data (clinical notes and labels).
        summary (bool): Flag indicating whether to process summaries (useful for controlling different types of data preprocessing).

    Returns:
        tuple: A tuple containing four elements:
            - examples (list): Preprocessed clinical notes for training.
            - labels (list): Labels corresponding to the training data.
            - test_samples (list): Preprocessed clinical notes for testing.
            - y_test (list): Labels corresponding to the test data.
    """
    df = pd.read_csv(example_file)
    df2 = pd.read_csv(test_file)

    tqdm.pandas()
    df['note'] = df['note'].progress_apply(glioma_preprocess)
    df2['note'] = df2['note'].progress_apply(glioma_preprocess)

    examples = df['note']
    test_samples = df2['note']
    labels = df['label']
    y_test = df2['label']

    return examples, labels, test_samples, y_test


def glioma_preprocess(text):
    """
    Preprocessing function built specifically for the UCSF glioma dataset.
    Takes in a clinical note as a string and outputs a cleaned and preprocessed string.

    The function performs the following preprocessing steps:
    1. Removes duplicated text by splitting and deduplicating.
    2. Strips unnecessary whitespaces and removes extraneous characters.
    3. Removes stars, slashes, and other symbols for deidentification.
    4. Replaces or removes special characters, redundant words, and specific phrases.
    5. Normalizes the text by stripping redundant characters and words, ensuring it is clean and consistent.

    Args:
        text (str): A string representing the raw clinical note.

    Returns:
        str: A preprocessed version of the input string.
    """
    split_on_b = re.split(r"b'|B'|b\"|B\"", text)
    # 1. Remove duplicated text
    duplicates_removed = list(OrderedDict.fromkeys(split_on_b))
    # 2. Strip
    strip = [item.strip().rstrip("'") for item in duplicates_removed]
    # 3. Replace Stars and slashes - deidentification
    replace_stars = [re.sub(r'[*\\/]+', '', item) for item in strip]
    # 4. Replace special characters
    replace_special = [re.sub('--|__|==', '', item) for item in replace_stars]
    replace_special = [re.sub(r'\([^a-zA-Z0-9]*\)', '', item) for item in replace_special]
    replace_special = [re.sub(r' +', ' ', item) for item in replace_special]
    replace_special = [re.sub(r'([.,\s-]){4,}', '', item) for item in replace_special]
    # 4. Remove redundant words and characters
    redundancy = [re.sub(r'DOB:|REFERRING PHYSICIAN:|Date:|name:|date of birth:|TEL:|FAX:|MRN:|DATE OF PROCEDURE:|NA|Referring No|No address on file|DATE OF SERVICE:|Fellow:|OPERATIVE REPORTDATE OF OPERATION:|Patient Rec.#|DIRECTOR|DATE OF OPERATION:|PATIENTRECORD #:|Admission date:|discharge date:|Patient Rec.#:', '', 
                        item, flags=re.IGNORECASE) for item in replace_special]
    redundancy = [item.strip() for item in redundancy]
    redundancy = [re.sub(r'([.,\s-]){4,}', '', item) for item in redundancy]
    redundancy = [re.sub(r'^[^\w]*', '', item) for item in redundancy]
    redundancy = [re.sub(r'DOB:|REFERRING PHYSICIAN:|Date:|name:|date of birth:|TEL:|FAX:|MRN:|DATE OF PROCEDURE:|NA|Referring No|No address on file|DATE OF SERVICE:|Fellow:|OPERATIVE REPORTDATE OF OPERATION:|Patient Rec.#|DIRECTOR|DATE OF OPERATION:|PATIENTRECORD #:|Admission date:|discharge date:|Patient Rec.#:', '', 
                        item, flags=re.IGNORECASE) for item in redundancy]
    redundancy = [re.sub(re.escape("This laboratory is certified under the Clinical Laboratory Improvement Amendments of 1988 (\"CLIA\") as qualified to perform high-complexity clinical testing"), " ", item, flags=re.IGNORECASE)
              for item in redundancy]
    redundancy = [item.strip() for item in redundancy]
    redundancy = [re.sub(r'([.,\s-]){4,}', '', item) for item in redundancy]
    redundancy = [re.sub(r'^[^\w]*', '', item) for item in redundancy]
    redundancy = [item.replace('Dr.', 'Doctor') for item in redundancy]
    preprocessed_data = " ".join(redundancy)
    preprocessed_data = preprocessed_data.strip()
    return preprocessed_data


def main(exp_type, fold_number, large, num_gpus, zeroshot, example_file, test_file, summary, vec_db, cancer_type):
    print("Starting script execution...")
    print("")

    print("Processing data...")
    examples, labels, test_samples, y_test = ingest_data(example_file, test_file, summary)
    print(f"Loaded {len(examples)} examples and {len(test_samples)} test samples.")
    print("")

    print("Loading embedding model...")
    embedding_model = AutoModel.from_pretrained('jinaai/jina-embeddings-v2-base-en', trust_remote_code=True)
    print("Loaded embedding model successfully")
    print("")

    print("Creating vector database...")
    text_embedder = TextEmbedder(embedding_model)
    if vec_db:
        with open(vec_db, 'rb') as f:
            vector_db = pickle.load(f)
    else:
        vector_db = text_embedder.create_vector_db(examples)
    del embedding_model
    torch.cuda.empty_cache()
    print("Vector database created successfully.")
    print("")

    print("Initializing LLM...")
    if large:
        model_name = "gradientai/Llama-3-70B-Instruct-Gradient-262k"
        llm = LLM(model=model_name, tensor_parallel_size=num_gpus, gpu_memory_utilization=0.95)
    else:
        model_name = "gradientai/Llama-3-8B-Instruct-262k"
        llm = LLM(model=model_name, tensor_parallel_size=num_gpus, gpu_memory_utilization=0.8) # default is to load smaller model
    print(f"Loaded LLM model: {model_name}")
    print("")

    sampling_params = SamplingParams(temperature=0, max_tokens=2, logprobs=10) # set temperature to 0 for repeatable results
    model_evaluator = ModelEvaluator(vector_db, examples, test_samples, llm, sampling_params, labels, zeroshot, summary, text_embedder, cancer_type)

    print("Starting inference...")
    model_evaluator.generate_output()
    print("Inference complete.")

    print("Computing evaluation metrics...")
    acc, prec, rec, f1, auc = model_evaluator.compute_metrics(y_test)
    print("Evaluation complete. Metrics:")
    print(f"  - Accuracy: {acc:.4f}")
    print(f"  - Precision: {prec:.4f}")
    print(f"  - Recall: {rec:.4f}")
    print(f"  - F1 Score: {f1:.4f}")
    print(f"  - AUC: {auc:.4f}")
    print("")

    file_path = "metrics.json"
    if os.path.exists(file_path):
        with open(file_path, "r") as f:
            metrics_data = json.load(f)
    else:
        metrics_data = {}

    if exp_type not in metrics_data:
        metrics_data[exp_type] = {}

    # Store metrics under the fold_number key
    metrics_data[exp_type][fold_number] = {
        "Accuracy": round(acc, 4),
        "Precision": round(prec, 4),
        "Recall": round(rec, 4),
        "F1 Score": round(f1, 4),
        "AUC": round(auc, 4)
    }

    with open(file_path, "w") as f:
        json.dump(metrics_data, f, indent=4)

    print(f"Metrics saved to {file_path}")
    print("Script execution finished successfully.")


if __name__ == "__main__":
    parser = argparse.ArgumentParser()
    parser.add_argument('--exp_type', type=str, required=True, help='zero_shot_summary/zero_shot_fn/dynamic_summary/dynamic_fn')
    parser.add_argument('--fold_number', type=int, default=0, help='CV Folds')
    parser.add_argument('--large', type=lambda x: (str(x).lower() == 'true'), default=False, help='Use large model if set to True, else use small model')
    parser.add_argument('--num_gpus', type=int, default=1, help='Number of GPUs to use for tensor parallelism')
    parser.add_argument('--zero_shot', type=lambda x: (str(x).lower() == 'true'), default=False, help='Use zero-shot prompts, default is dynamic prompting')
    parser.add_argument('--examples', required=True, help="CSV file containing a label column and either note or summary column")
    parser.add_argument('--test_data', required=True, help="CSV file containing a label column and either note or summary column")
    parser.add_argument('--summary', type=lambda x: (str(x).lower() == 'true'), default=True, help="Using summarized note text.")
    parser.add_argument('--vector_db', default=None, help="Pickle file containing list of patient level embeddings")
    parser.add_argument('--cancer_type', type=str, required=True, help="String representing cancer type, current options are ['glioma', 'breast cancer']")

    args = parser.parse_args()
    main(args.exp_type, args.fold_number, args.large, args.num_gpus, args.zero_shot, args.examples, args.test_data, args.summary, args.vector_db, args.cancer_type)<|MERGE_RESOLUTION|>--- conflicted
+++ resolved
@@ -187,8 +187,6 @@
         """
         cutoff = '14 month' if self.cancer_type == 'glioma' else '5 year'
         cancer = 'glioma' if self.cancer_type == 'glioma' else 'breast cancer'
-<<<<<<< HEAD
-=======
         if self.zeroshot:
             if self.summary:
                 text_prompt = f'''
@@ -209,7 +207,6 @@
                 text_prompt += f'''\nBased on your understanding of the clinical notes for a {cancer} patient at 6 months, classify the {cutoff}
                     survival outlook for this patient. Please respond with either POSITIVE or NEGATIVE answer only.'''
             text_prompt += "<|eot_id|><|start_header_id|>assistant<|end_header_id|>The correct answer is "
->>>>>>> 6f547b41
         if self.summary:
             if self.zeroshot:
                 text_prompt = f'''<|start_header_id|>user<|end_header_id|>You are an oncologist at a major cancer hospital, tasked with predicting outcomes for patients.
@@ -223,19 +220,8 @@
                     based on a clinical summary, which represents the patient's status at 0.5 years (6 months) post-diagnosis. I am going to provide you previous patient examples to help guide the decision making.\n'''
                 text_prompt += "Here is the summary:\n"
                 text_prompt += str(self.test_samples[sample])
-<<<<<<< HEAD
                 text_prompt += f'''\nPlease analyze this clinical summary carefully, considering factors such as tumor progression, treatment response, symptoms, and any relevant biomarkers. Based on this analysis as well as the knowledge from the previous examples, classify the patient's {cutoff} survival outlook. Respond with either 'POSITIVE' (if the patient is likely to survive beyond {cutoff}s) or 'NEGATIVE' (if the patient is unlikely to survive beyond {cutoff}s).'''
-                text_prompt += "<|eot_id|><|start_header_id|>assistant<|end_header_id|>ANSWER: "
-=======
-            text_prompt += f'''\nPlease analyze this clinical summary carefully, considering factors such as tumor progression, treatment response,
-                symptoms, and any relevant biomarkers. Based on this analysis {'' if context else 'as well as the knowledge from the previous examples'}, classify the
-                patient's {cutoff} survival outlook. Respond with either 'POSITIVE' (if the patient is likely to survive beyond {cutoff}s) or 'NEGATIVE' (if
-                the patient is unlikely to survive beyond {cutoff}s).'''
-            text_prompt += "<|eot_id|><|start_header_id|>assistant<|end_header_id|>The correct answer is "
-            if context:
-                text_prompt += resp + ".<|eot_id|>\n"
-            return text_prompt
->>>>>>> 6f547b41
+                text_prompt += "<|eot_id|><|start_header_id|>assistant<|end_header_id|>The correct answer is "
         else:
             if self.zeroshot:
                 text_prompt = f'''<|start_header_id|>user<|end_header_id|>You are an oncologist at a major cancer hospital, tasked with predicting outcomes for patients.
@@ -249,23 +235,10 @@
                     based on the clinical notes, which represents the patient's status at 0.5 years (6 months) post-diagnosis. I am going to provide you previous patient examples to help guide the decision making.\n'''
                 text_prompt += "Here are the clinical notes:\n"
                 text_prompt += str(self.test_samples[sample])
-<<<<<<< HEAD
                 text_prompt += f'''\nPlease analyze the clinical notes carefully, considering factors such as tumor progression, treatment response, symptoms, and any relevant biomarkers. Based on this analysis as well as the knowledge from the previous examples, classify the patient's {cutoff} survival outlook. Respond with either 'POSITIVE' (if the patient is likely to survive beyond {cutoff}s) or 'NEGATIVE' (if the patient is unlikely to survive beyond {cutoff}s).'''
                 text_prompt += "<|eot_id|><|start_header_id|>assistant<|end_header_id|>ANSWER: "
 
         return text_prompt
-=======
-            text_prompt += f'''\nPlease analyze these clinical notes carefully, considering factors such as tumor progression, treatment response,
-                symptoms, and any relevant biomarkers. Based on this analysis {'' if context else 'as well as the knowledge from the previous examples'}, classify the
-                patient's {cutoff} survival outlook. Respond with either 'POSITIVE' (if the patient is likely to survive beyond {cutoff}s) or 'NEGATIVE' (if
-                the patient is unlikely to survive beyond {cutoff}s).'''
-            text_prompt += "<|eot_id|><|start_header_id|>assistant<|end_header_id|>The correct answer is "
-            if context:
-                text_prompt += resp + ".<|eot_id|>\n"
-            print(text_prompt)
-
-            return text_prompt
->>>>>>> 6f547b41
 
     def generate_output(self):
         """
